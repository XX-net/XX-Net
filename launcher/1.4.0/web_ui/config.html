--- conflicted
+++ resolved
@@ -385,13 +385,7 @@
             dataType: 'JSON',
             success: function(result) {
                 if ( result['res'] == 'success' ) {
-<<<<<<< HEAD
-                    tip('更新进行中。。。.', 'success');
-=======
-                    $('.message', '.alert').html("更新完毕！");
-                    $('.alert').removeClass('alert-error');
-                    $('.alert').removeClass('hide');
->>>>>>> 3cd25a2e
+                    tip('更新进行中。。。.', "更新完毕！");
                 } else {
                     displayErrorMessage();
                 }
