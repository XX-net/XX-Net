--- conflicted
+++ resolved
@@ -213,16 +213,11 @@
 block-stat: ' + result['block_stat'], '\
 Appid_Working: ' + (result['working_appid'].length != 0), '\
 Appids_Out_Of_Quota: ' + (result['out_of_quota_appids'].length != 0), '\
-<<<<<<< HEAD
 Appids_Not_Exist: ' + (result['not_exist_appids'].length != 0), '\
 Using_Public_Appid: ' + (result['gae_appid'].match('xxnet-') != null));
                 if (Jobs == "一键生成Github Issue"){
                     IssueURL = "https://github.com/XX-net/XX-Net/issues/new?title=&amp;body=-----------问题描述：%0A请在此描述你遇到的问题，必要时贴出相关的日志信息。%0A%0A-----------诊断信息：%0A" + encodeURIComponent(information.join("\n")) + ";";
-=======
-Appids_Not_Exist: ' + (result['not_exist_appids'].length != 0));
-                if (Jobs == "GithubIssue"){
-                    IssueURL = "https://github.com/XX-net/XX-Net/issues/new?title=&amp;body=-----------问题描述：%0A请在此描述你遇到的问题，必要时贴出相关的日志信息。%0A%0A-----------诊断信息：%0A" + encodeURI(information.join("\n").replace(/;/g,"；")) + ";";
->>>>>>> 87019728
+
                     window.open(IssueURL);
                 }
                 else if (Jobs == "显示诊断信息"){
