--- conflicted
+++ resolved
@@ -166,23 +166,13 @@
         </tr>
     </tbody>
 </table>
-<<<<<<< HEAD
-
-<!-- pro mode: show advanced information.-->
-<!-- show pro="True" and hide pro="False"-->
-<div style="float:left;width: 20%;">
-    <label for="pro-mode">{{ _( "Pro Mode" ) }}</label>
-</div>
-<div title='{{ _( "Show advanced info" ) }}'>
-    <input type="checkbox" data-toggle="switch" id="pro-mode" />
-=======
+
 <div pro="True" hidden>
     <button id="pop-up-report" class="btn btn-primary">{{ _( "Feedback" ) }}</button>
     <br><br>
     <div id="tip">
-            <a href="https://github.com/XX-net/XX-Net/issues">查看github的问题讨论</a> 或 <a href="https://groups.google.com/forum/#!forum/xx-net">Google Group问题讨论</a><br>
+            <a href="https://github.com/XX-net/XX-Net/issues">{{ _("Check Github issues") }}</a>{{ _(" or ")}} <a href="https://groups.google.com/forum/#!forum/xx-net">Google Group{{ _(" Discussions") }}</a><br>
     </div>
->>>>>>> 4315b514
 </div>
 <!-- pro mode: show advanced information.-->
 
@@ -379,30 +369,15 @@
             url: '/module/gae_proxy/control/status',
             dataType: 'JSON',
             success: function(result) {
-<<<<<<< HEAD
-                updates1 = '<span>' + '{{ _( "You are using XX-Net version " ) }}' + result['xxnet_version'];
-                updates2 = result['network_state'] ? '' : '{{ _( "Your local network failed. Please check your network and firewall. " ) }}';
-                updates2 = updates2 + ((result['connected_link_new'] + result['connected_link_used']) > 0 ? '{{ _( "</p><p>Connection established, congratulation! </p><p>" ) }}' : '{{ _( "</p><p>Connection not established yet. </p><p>" ) }}');
-                updates3 = result['good_ip_num'] > 20 ? '':'{{ _( "Running low on good IP, " ) }}';
-                updates3 = updates3 + (result['ip_handshake_10'] < 400 ? '':'{{ _( "Currently running slow. " ) }}');
-                if (updates3 != ""){
-                    updates3 = updates3 + (result['scan_ip_thread_num'] != 0 ? '{{ _( "XX-Net is scaning. Please wait." ) }}':'{{ _( "You may want to <a href=\"./?module=gae_proxy&menu=scan_ip\">turn on the IP scaner</a>." ) }}');
-                    updates2 = updates2 +updates3;
-                }
-                if (result['working_appid'] != ""){
-                    updates2 = updates2 + (is_public_appid(result['working_appid']) ? '{{ _( "You are using the public APPID. You are recommended to <a href=\"https://github.com/XX-net/XX-Net/wiki/Register-Google-appid\" target=\"_blank\">deploy your own APPID</a>" ) }}' : '');
-                }else{
-                    updates2 = updates2 + '{{ _( "No working appid. Please check. " ) }}';
-=======
                 if ( !result['network_state']){
-                    return updateProperty('#noob-info', '{{ _( "Local network fail, please check your network and firewall. " ) }}');
+                    return updateProperty('#noob-info', '{{ _( "Your local network failed. Please check your network and firewall. " ) }}');
                 }
 
                 if ( result['good_ip_num'] < 1){
                     if ( result['scan_ip_thread_num'] < 3 ){
                         return updateProperty('#noob-info', '{{ _( "You may want to <a href=\"./?module=gae_proxy&menu=scan_ip\">turn on IP scaner</a>." ) }}');
                     }else{
-                        return updateProperty('#noob-info', '{{ _( "XX-Net is scanning IP, please wait about half an hour." ) }}');
+                        return updateProperty('#noob-info', '{{ _( "XX-Net is scanning IP. Please wait about half an hour." ) }}');
                     }
                 }
 
@@ -416,23 +391,22 @@
                 }
 
                 if ( test_http_proxy_setting() == "Fail" ){
-                    return updateProperty('#noob-info', '<a href="https://github.com/XX-net/XX-Net/wiki/%E8%AE%BE%E7%BD%AE%E4%BB%A3%E7%90%86" target="_blank">' + '{{ _( "Please check browser proxy setting." ) }}' + '</a>');
+                    return updateProperty('#noob-info', '<a href="https://github.com/XX-net/XX-Net/wiki/%E8%AE%BE%E7%BD%AE%E4%BB%A3%E7%90%86" target="_blank">' + '{{ _( "Please check your browser proxy setting." ) }}' + '</a>');
                 } else  if ( test_http_proxy_setting() == "Detecting" ){
                     return updateProperty('#noob-info', '{{ _( "Detecting..." ) }}');
                 }
 
                 if ( test_https_proxy_setting() == "Fail"){
-                    return updateProperty('#noob-info', '<a href="https://github.com/XX-net/XX-Net/wiki/GoAgent-Import-CA" target="_blank">' + '{{ _( "Please import certificate to browser." ) }}' + '</a>');
+                    return updateProperty('#noob-info', '<a href="https://github.com/XX-net/XX-Net/wiki/GoAgent-Import-CA" target="_blank">' + '{{ _( "Please import certificates to your browser." ) }}' + '</a>');
                 } else  if ( test_https_proxy_setting() == "Detecting" ){
                     return updateProperty('#noob-info', '{{ _( "Detecting..." ) }}');
->>>>>>> 4315b514
                 }
 
                 if ( is_public_appid(result['working_appid']) ){
                     return updateProperty('#noob-info', '{{ _( "You are using public APPID. You are recommended to <a href=\"https://github.com/XX-net/XX-Net/wiki/Register-Google-appid\" target=\"_blank\">deploy your own APPID</a>" ) }}');
                 }
 
-                return updateProperty('#noob-info', "XX-Net " + result['xxnet_version'] + '{{ _( ", Everything is OK, you have reach the real internet. " ) }}');
+                return updateProperty('#noob-info', "XX-Net " + result['xxnet_version'] + '{{ _( ", Everything is OK. Welcome to the FREE Internet. " ) }}');
 
             },
             error: function(result) {
@@ -464,18 +438,12 @@
         }
         return true;
     }
-<<<<<<< HEAD
     function connection_status_string(network_state, connected_link_new, connected_link_used){
         if ( connected_link_new + connected_link_used == 0 && !network_state ){
             return '{{ _( "Your local network failed. " ) }}';
         }
         var tip = connected_link_new + connected_link_used > 0 ? '{{ _( "Connected to the world" ) }}':'{{ _( "Connection not established yet" ) }}'
-        var conn_str = connected_link_new + "," + connected_link_used + " (" + tip + ")";
-=======
-    function connection_status_string(connected_link_new, connected_link_used){
-        //var tip = connected_link_new + connected_link_used > 0 ? '{{ _( "Connected to the world." ) }}':'{{ _( "Connection not established yet." ) }}'
-        var conn_str = connected_link_new + "," + connected_link_used;
->>>>>>> 4315b514
+        var conn_str = connected_link_new + "; " + connected_link_used + " (" + tip + ")";
         return conn_str;
     }
     function proxy_status_string(proxy_state,proxy_url){
