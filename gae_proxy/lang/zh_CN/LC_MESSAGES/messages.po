--- conflicted
+++ resolved
@@ -3,11 +3,7 @@
 msgstr ""
 "Project-Id-Version: PROJECT VERSION\n"
 "Report-Msgid-Bugs-To: EMAIL@ADDRESS\n"
-<<<<<<< HEAD
-"POT-Creation-Date: 2015-12-19 13:16+0800\n"
-=======
-"POT-Creation-Date: 2015-12-19 10:28+0800\n"
->>>>>>> 4315b514
+"POT-Creation-Date: 2015-12-19 14:39+0800\n"
 "PO-Revision-Date: 2015-12-16 15:55+0800\n"
 "Last-Translator: XX-Net <xxnet.dev@gmail.com>\n"
 "Language-Team: zh_Hans_CN <LL@li.org>\n"
@@ -324,13 +320,8 @@
 msgid "System Proxy Status"
 msgstr "系统代理状态"
 
-<<<<<<< HEAD
 msgid "Listening Proxy"
 msgstr "监听代理"
-=======
-msgid "Proxy Listen"
-msgstr "代理服务监听端口"
->>>>>>> 4315b514
 
 msgid "PAC URL"
 msgstr "PAC自动代理地址"
@@ -347,17 +338,17 @@
 msgid "System Version"
 msgstr "系统版本"
 
-<<<<<<< HEAD
-msgid "Pro Mode"
-msgstr "专家模式"
-
-msgid "Show advanced info"
-msgstr "我是专业的使用者，显示更多内容。"
-
-=======
->>>>>>> 4315b514
 msgid "Feedback"
 msgstr "反馈问题"
+
+msgid "Check Github issues"
+msgstr "查看Github的问题讨论"
+
+msgid " or "
+msgstr "或者"
+
+msgid " Discussions"
+msgstr "讨论"
 
 msgid "Diagnostic Info"
 msgstr "诊断信息"
@@ -391,14 +382,7 @@
 msgid "to troubleshoot."
 msgstr "查找问题原因。"
 
-<<<<<<< HEAD
-msgid "You are using XX-Net version "
-msgstr "您正在使用XX-Net "
-
 msgid "Your local network failed. Please check your network and firewall. "
-=======
-msgid "Local network fail, please check your network and firewall. "
->>>>>>> 4315b514
 msgstr "网络无法连接，请检查网络和防火墙设置。"
 
 msgid ""
@@ -406,7 +390,7 @@
 "scaner</a>."
 msgstr "建议<a href=\"./?module=gae_proxy&menu=scan_ip\">启动IP扫描</a>。"
 
-msgid "XX-Net is scanning IP, please wait about half an hour."
+msgid "XX-Net is scanning IP. Please wait about half an hour."
 msgstr "请等待大约半小时，XX-Net需要扫描IP。"
 
 msgid "</p><p>Connection not established yet. </p><p>"
@@ -415,47 +399,33 @@
 msgid "No working appid. Please check. "
 msgstr "没有可用APPID，请检查。"
 
-msgid "Please check browser proxy setting."
+msgid "Please check your browser proxy setting."
 msgstr "请检查浏览器代理设置。"
 
-<<<<<<< HEAD
-msgid "XX-Net is scaning. Please wait."
-msgstr "请等待一段时间，XX-Net正在进行自动扫描。"
-
-msgid ""
-"You may want to <a href=\"./?module=gae_proxy&menu=scan_ip\">turn on the "
-"IP scaner</a>."
-msgstr "建议<a href=\"./?module=gae_proxy&menu=scan_ip\">启动IP扫描</a>。"
-=======
 msgid "Detecting..."
 msgstr "正在自检..."
 
-msgid "Please import certificate to browser."
+msgid "Please import certificates to your browser."
 msgstr "请导入浏览器CA证书"
->>>>>>> 4315b514
-
-msgid ""
-"You are using the public APPID. You are recommended to <a "
+
+msgid ""
+"You are using public APPID. You are recommended to <a "
 "href=\"https://github.com/XX-net/XX-Net/wiki/Register-Google-appid\" "
 "target=\"_blank\">deploy your own APPID</a>"
 msgstr ""
 "您正在使用公共APPID，因为资源有限，使用上存在限制，建议<a href=\"https://github.com/XX-net/XX-"
 "Net/wiki/Register-Google-appid\" target=\"_blank\">部署私有APPID</a>。"
 
-msgid ", Everything is OK, you have reach the real internet. "
+msgid ", Everything is OK. Welcome to the FREE Internet. "
 msgstr "，一切正常，你可以访问真正的互联网了。"
 
 msgid "You are using the public Appid."
 msgstr "你正使用公共AppID"
 
-<<<<<<< HEAD
 msgid "Your local network failed. "
 msgstr "网络无法连接。"
 
 msgid "Connected to the world"
-=======
-msgid "Connected to the world."
->>>>>>> 4315b514
 msgstr "已经翻墙成功"
 
 msgid "Connection not established yet"
@@ -469,7 +439,3 @@
 
 msgid "Proxy disabled"
 msgstr "全局代理已禁用"
-<<<<<<< HEAD
-
-=======
->>>>>>> 4315b514
