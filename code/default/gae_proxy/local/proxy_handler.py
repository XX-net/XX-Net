#!/usr/bin/env python
# coding:utf-8


"""
GAEProxyHandler is the handler of http proxy port. default to 8087

    if HTTP request:
        do_METHOD()

    elif HTTPS request:
        do_CONNECT()


What is Direct mode:
    if user access google site like www.google.com, client.google.com,
    we don't need forward request to GAE server.
    we can send the original request to google ip directly.
    because most google ip act as general front server.

    Youtube content server do not support direct mode.

    look direct_handler.py for more detail.

What GAE mode:
    Google App Engine support urlfetch for proxy.
    every google account can apply 12 appid.
    after deploy server code under gae_proxy/server/gae to GAE server, user can
    use GAE server as http proxy.

    Here is the global link view:

     Browser => GAE_proxy => GAE server => target http/https server.

    look gae_hander.py for more detail.
"""

import errno
import socket
import ssl
import urlparse
import io
import threading
import OpenSSL
import struct
NetWorkIOError = (socket.error, ssl.SSLError, OpenSSL.SSL.Error, OSError)


from xlog import getLogger
xlog = getLogger("gae_proxy")
import simple_http_client
import simple_http_server
from cert_util import CertUtil
from config import config
import gae_handler
import direct_handler
from connect_control import touch_active
import web_control


class GAEProxyHandler(simple_http_server.HttpServerHandler):
    gae_support_methods = tuple(["GET", "POST", "HEAD", "PUT", "DELETE", "PATCH"])
    # GAE don't support command like OPTION

    bufsize = 256*1024
    max_retry = 3
    local_names = []

    def setup(self):
        self.__class__.do_GET = self.__class__.do_METHOD
        self.__class__.do_PUT = self.__class__.do_METHOD
        self.__class__.do_POST = self.__class__.do_METHOD
        self.__class__.do_HEAD = self.__class__.do_METHOD
        self.__class__.do_DELETE = self.__class__.do_METHOD
        self.__class__.do_OPTIONS = self.__class__.do_METHOD

        self.self_check_response_data = "HTTP/1.1 200 OK\r\n"\
               "Access-Control-Allow-Origin: *\r\n"\
               "Cache-Control: no-cache, no-store, must-revalidate\r\n"\
               "Pragma: no-cache\r\n"\
               "Expires: 0\r\n"\
               "Content-Type: text/plain\r\n"\
               "Content-Length: 2\r\n\r\nOK"

    def forward_local(self):
        """
        If browser send localhost:xxx request to GAE_proxy,
        we forward it to localhost.
        """
        request_headers = dict((k.title(), v) for k, v in self.headers.items())
        payload = b''
        if 'Content-Length' in request_headers:
            try:
                payload_len = int(request_headers.get('Content-Length', 0))
                payload = self.rfile.read(payload_len)
            except Exception as e:
                xlog.warn('forward_local read payload failed:%s', e)
                return

        response = simple_http_client.request(self.command, self.path, request_headers, payload)
        if not response:
            xlog.warn("forward_local fail, command:%s, path:%s, headers: %s, payload: %s",
                self.command, self.path, request_headers, payload)
            return

        out_list = []
        out_list.append("HTTP/1.1 %d\r\n" % response.status)
        for key in response.headers:
            key = key.title()
            out_list.append("%s: %s\r\n" % (key, response.headers[key]))
        out_list.append("\r\n")
        out_list.append(response.text)

        self.wfile.write("".join(out_list))

    def send_method_allows(self, headers, payload):
        xlog.debug("send method allow list for:%s %s", self.command, self.path)
        # Refer: https://developer.mozilla.org/en-US/docs/Web/HTTP/Access_control_CORS#Preflighted_requests

        response = \
                "HTTP/1.1 200 OK\r\n"\
                "Access-Control-Allow-Credentials: true\r\n"\
                "Access-Control-Allow-Methods: GET, POST, HEAD, PUT, DELETE, PATCH\r\n"\
                "Access-Control-Max-Age: 1728000\r\n"\
                "Content-Length: 0\r\n"

        req_header = headers.get("Access-Control-Request-Headers", "")
        if req_header:
            response += "Access-Control-Allow-Headers: %s\r\n" % req_header

        origin = headers.get("Origin", "")
        if origin:
            response += "Access-Control-Allow-Origin: %s\r\n" % origin
        else:
            response += "Access-Control-Allow-Origin: *\r\n"

        response += "\r\n"

        self.wfile.write(response)

    def is_local(self, hosts):
        if 0 == len(self.local_names):
            self.local_names.append('localhost')
            self.local_names.append(socket.gethostname().lower());
            try:
                self.local_names.append(socket.gethostbyname_ex(socket.gethostname())[-1])
            except socket.gaierror:
                # TODO Append local IP address to local_names
                pass

        for s in hosts:
            s = s.lower()
            if s.startswith('127.') \
                    or s.startswith('192.168.') \
                    or s.startswith('10.') \
                    or s.startswith('169.254.') \
                    or s in self.local_names:
                print s
                return True

            for h in config.PROXY_HOSTS_ONLY:
                # if PROXY_HOSTS_ONLY is not empty
                # only proxy these hosts
                if s.endswith(h):
                    return False

        if len(config.PROXY_HOSTS_ONLY) > 0:
            return True
        else:
            return False

    def do_METHOD(self):
        touch_active()
        # record active time.
        # backgroud thread will stop keep connection pool if no request for long time.

        host = self.headers.get('Host', '')
        host_ip, _, port = host.rpartition(':')
        if host_ip == "127.0.0.1" and port == str(config.LISTEN_PORT):
            controller = web_control.ControlHandler(self.client_address, self.headers, self.command, self.path, self.rfile, self.wfile)
            if self.command == "GET":
                return controller.do_GET()
            elif self.command == "POST":
                return controller.do_POST()
            else:
                xlog.warn("method not defined: %s", self.command)
                return

        if self.path[0] == '/' and host:
            self.path = 'http://%s%s' % (host, self.path)
        elif not host and '://' in self.path:
            host = urlparse.urlparse(self.path).netloc

        if self.is_local([host, host_ip]):
            xlog.info("Browse localhost by proxy")
            return self.forward_local()

        if self.path == "http://www.twitter.com/xxnet":
            xlog.debug("%s %s", self.command, self.path)
            # for web_ui status page
            # auto detect browser proxy setting is work
            return self.wfile.write(self.self_check_response_data)

        self.parsed_url = urlparse.urlparse(self.path)

        if host in config.HOSTS_GAE:
            return self.do_AGENT()

        # redirect http request to https request
        # avoid key word filter when pass through GFW
        if host in config.HOSTS_FWD or host in config.HOSTS_DIRECT:
            return self.wfile.write(('HTTP/1.1 301\r\nLocation: %s\r\nContent-Length: 0\r\n\r\n' % self.path.replace('http://', 'https://', 1)).encode())

        if host.endswith(config.HOSTS_GAE_ENDSWITH):
            return self.do_AGENT()

        if host.endswith(config.HOSTS_FWD_ENDSWITH) or host.endswith(config.HOSTS_DIRECT_ENDSWITH):
            return self.wfile.write(('HTTP/1.1 301\r\nLocation: %s\r\nContent-Length: 0\r\n\r\n' % self.path.replace('http://', 'https://', 1)).encode())

        return self.do_AGENT()

    # Called by do_METHOD and do_CONNECT_AGENT
    def do_AGENT(self):
        def get_crlf(rfile):
            crlf = rfile.readline(2)
            if crlf != "\r\n":
                xlog.warn("chunk header read fail crlf")

        request_headers = dict((k.title(), v) for k, v in self.headers.items())

        payload = b''
        if 'Content-Length' in request_headers:
            try:
                payload_len = int(request_headers.get('Content-Length', 0))
                #xlog.debug("payload_len:%d %s %s", payload_len, self.command, self.path)
                payload = self.rfile.read(payload_len)
            except NetWorkIOError as e:
                xlog.error('handle_method_urlfetch read payload failed:%s', e)
                return
        elif 'Transfer-Encoding' in request_headers:
            # chunked, used by facebook android client
            payload = ""
            while True:
                chunk_size_str = self.rfile.readline(65537)
                chunk_size_list = chunk_size_str.split(";")
                chunk_size = int("0x"+chunk_size_list[0], 0)
                if len(chunk_size_list) > 1 and chunk_size_list[1] != "\r\n":
                    xlog.warn("chunk ext: %s", chunk_size_str)
                if chunk_size == 0:
                    while True:
                        line = self.rfile.readline(65537)
                        if line == "\r\n":
                            break
                        else:
                            xlog.warn("entity header:%s", line)
                    break
                payload += self.rfile.read(chunk_size)
                get_crlf(self.rfile)

        if self.command == "OPTIONS":
            return self.send_method_allows(request_headers, payload)

        if self.command not in self.gae_support_methods:
            xlog.warn("Method %s not support in GAEProxy for %s", self.command, self.path)
            return self.wfile.write(('HTTP/1.1 404 Not Found\r\n\r\n').encode())

        xlog.debug("GAE %s %s", self.command, self.path)
        gae_handler.handler(self.command, self.path, request_headers, payload, self.wfile)

    def do_CONNECT(self):
        if self.path != "www.twitter.com:443":
            touch_active()

        host, _, port = self.path.rpartition(':')

        if host in config.HOSTS_GAE:
            return self.do_CONNECT_AGENT()
        if host in config.HOSTS_DIRECT:
            return self.do_CONNECT_DIRECT()

        if host.endswith(config.HOSTS_GAE_ENDSWITH):
            return self.do_CONNECT_AGENT()
        if host.endswith(config.HOSTS_DIRECT_ENDSWITH):
            return self.do_CONNECT_DIRECT()

        return self.do_CONNECT_AGENT()

    def do_CONNECT_AGENT(self):
        """send fake cert to client"""
        # GAE supports the following HTTP methods: GET, POST, HEAD, PUT, DELETE, and PATCH
        host, _, port = self.path.rpartition(':')
        port = int(port)
        certfile = CertUtil.get_cert(host)
        # xlog.info('https GAE %s %s:%d ', self.command, host, port)
        self.__realconnection = None
        self.wfile.write(b'HTTP/1.1 200 OK\r\n\r\n')

        try:
            ssl_sock = ssl.wrap_socket(self.connection, keyfile=CertUtil.cert_keyfile, certfile=certfile, server_side=True)
        except ssl.SSLError as e:
            xlog.info('ssl error: %s, create full domain cert for host:%s', e, host)
            certfile = CertUtil.get_cert(host, full_name=True)
            return
        except Exception as e:
            if e.args[0] not in (errno.ECONNABORTED, errno.ECONNRESET):
                xlog.exception('ssl.wrap_socket(self.connection=%r) failed: %s path:%s, errno:%s', self.connection, e, self.path, e.args[0])
            return

        self.__realconnection = self.connection
        self.__realwfile = self.wfile
        self.__realrfile = self.rfile
        self.connection = ssl_sock
        self.rfile = self.connection.makefile('rb', self.bufsize)
        self.wfile = self.connection.makefile('wb', 0)

        try:
            self.raw_requestline = self.rfile.readline(65537)
            if len(self.raw_requestline) > 65536:
                self.requestline = ''
                self.request_version = ''
                self.command = ''
                self.send_error(414)
                xlog.warn("read request line len:%d", len(self.raw_requestline))
                return
            if not self.raw_requestline:
                # xlog.warn("read request line empty")
                return
            if not self.parse_request():
                xlog.warn("parse request fail:%s", self.raw_requestline)
                return
        except Exception as e:
            xlog.warn('ssl.wrap_socket(self.connection=%r) failed: %s path:%s, errno:%s', self.connection, e, self.path, e.args[0])
            return

        if self.path[0] == '/' and host:
            self.path = 'https://%s%s' % (self.headers['Host'], self.path)

        if self.path == "https://www.twitter.com/xxnet":
            # for web_ui status page
            # auto detect browser proxy setting is work
            xlog.debug("CONNECT %s %s", self.command, self.path)
            return self.wfile.write(self.self_check_response_data)

        try:
            if self.path[0] == '/' and host:
                self.path = 'http://%s%s' % (host, self.path)
            elif not host and '://' in self.path:
                host = urlparse.urlparse(self.path).netloc

            self.parsed_url = urlparse.urlparse(self.path)

            return self.do_AGENT()

        except NetWorkIOError as e:
            if e.args[0] not in (errno.ECONNABORTED, errno.ETIMEDOUT, errno.EPIPE):
                raise
        finally:
            if self.__realconnection:
                try:
                    self.__realconnection.shutdown(socket.SHUT_WR)
                    self.__realconnection.close()
                except NetWorkIOError:
                    pass
                finally:
                    self.__realconnection = None

    def do_CONNECT_DIRECT(self):
        """deploy fake cert to client"""
        host, _, port = self.path.rpartition(':')
        port = int(port)
        if port != 443:
            xlog.warn("CONNECT %s port:%d not support", host, port)
            return

        certfile = CertUtil.get_cert(host)
        xlog.info('GAE %s %s:%d ', self.command, host, port)
        self.__realconnection = None
        self.wfile.write(b'HTTP/1.1 200 OK\r\n\r\n')

        try:
            ssl_sock = ssl.wrap_socket(self.connection, keyfile=CertUtil.cert_keyfile, certfile=certfile, server_side=True)
        except ssl.SSLError as e:
            xlog.info('ssl error: %s, create full domain cert for host:%s', e, host)
            certfile = CertUtil.get_cert(host, full_name=True)
            return
        except Exception as e:
            if e.args[0] not in (errno.ECONNABORTED, errno.ECONNRESET):
                xlog.exception('ssl.wrap_socket(self.connection=%r) failed: %s path:%s, errno:%s', self.connection, e, self.path, e.args[0])
            return

        self.__realconnection = self.connection
        self.__realwfile = self.wfile
        self.__realrfile = self.rfile
        self.connection = ssl_sock
        self.rfile = self.connection.makefile('rb', self.bufsize)
        self.wfile = self.connection.makefile('wb', 0)

        try:
            self.raw_requestline = self.rfile.readline(65537)
            if len(self.raw_requestline) > 65536:
                self.requestline = ''
                self.request_version = ''
                self.command = ''
                self.send_error(414)
                return
            if not self.raw_requestline:
                self.close_connection = 1
                return
            if not self.parse_request():
                return
        except NetWorkIOError as e:
            if e.args[0] not in (errno.ECONNABORTED, errno.ECONNRESET, errno.EPIPE):
                raise
        if self.path[0] == '/' and host:
            self.path = 'https://%s%s' % (self.headers['Host'], self.path)

        xlog.debug('GAE CONNECT Direct %s %s', self.command, self.path)

        try:
            if self.path[0] == '/' and host:
                self.path = 'http://%s%s' % (host, self.path)
            elif not host and '://' in self.path:
                host = urlparse.urlparse(self.path).netloc

            self.parsed_url = urlparse.urlparse(self.path)
            if len(self.parsed_url[4]):
                path = '?'.join([self.parsed_url[2], self.parsed_url[4]])
            else:
                path = self.parsed_url[2]

            request_headers = dict((k.title(), v) for k, v in self.headers.items())

            payload = b''
            if 'Content-Length' in request_headers:
                try:
                    payload_len = int(request_headers.get('Content-Length', 0))
                    #xlog.debug("payload_len:%d %s %s", payload_len, self.command, self.path)
                    payload = self.rfile.read(payload_len)
                except NetWorkIOError as e:
                    xlog.error('handle_method_urlfetch read payload failed:%s', e)
                    return

            direct_handler.handler(self.command, host, path, request_headers, payload, self.wfile)

        except NetWorkIOError as e:
            if e.args[0] not in (errno.ECONNABORTED, errno.ETIMEDOUT, errno.EPIPE):
                raise
        finally:
            if self.__realconnection:
                try:
                    self.__realconnection.shutdown(socket.SHUT_WR)
                    self.__realconnection.close()
                except NetWorkIOError:
                    pass
                finally:
                    self.__realconnection = None
<<<<<<< HEAD
=======


def is_clienthello(data):
    if len(data) < 20:
        return False
    if data.startswith('\x16\x03'):
        # TLSv12/TLSv11/TLSv1/SSLv3
        length, = struct.unpack('>h', data[3:5])
        return len(data) == 5 + length
    elif data[0] == '\x80' and data[2:4] == '\x01\x03':
        # SSLv23
        return len(data) == 2 + ord(data[1])
    else:
        return False


def extract_sni_name(packet):
    if not packet.startswith('\x16\x03'):
        return

    stream = io.BytesIO(packet)
    stream.read(0x2b)
    session_id_length = ord(stream.read(1))
    stream.read(session_id_length)
    cipher_suites_length, = struct.unpack('>h', stream.read(2))
    stream.read(cipher_suites_length+2)
    extensions_length, = struct.unpack('>h', stream.read(2))
    # extensions = {}
    while True:
        data = stream.read(2)
        if not data:
            break
        etype, = struct.unpack('>h', data)
        elen, = struct.unpack('>h', stream.read(2))
        edata = stream.read(elen)
        if etype == 0:
            server_name = edata[5:]
            return server_name


def redirect_handler(sock, host, port, client_address):
    leadbyte = sock.recv(1, socket.MSG_PEEK)
    if leadbyte in ('\x80', '\x16'):
        server_name = ''
        if leadbyte == '\x16':
            for _ in xrange(2):
                leaddata = sock.recv(1024, socket.MSG_PEEK)
                if is_clienthello(leaddata):
                    try:
                        server_name = extract_sni_name(leaddata)
                    finally:
                        break
        try:
            certfile = CertUtil.get_cert(server_name or 'www.google.com')
            ssl_sock = ssl.wrap_socket(sock, keyfile=CertUtil.cert_keyfile,
                                       certfile=certfile, server_side=True)
        except StandardError as e:
            if e.args[0] not in (errno.ECONNABORTED, errno.ECONNRESET):
                xlog.exception('redirect_handler wrap_socket from:%s to:%s:%d sni:%s failed:%r',
                               client_address, host, port, server_name, e)
            return
    elif leadbyte in ["G", "P", "D", "O", "H", "T"]:
        ssl_sock = sock
    else:
        xlog.warn("redirect_handler lead byte:%s", leadbyte)
        return

    handler = GAEProxyHandler(ssl_sock, client_address, None, logger=xlog)
    xlog.debug('redirect_handler from:%s to:%s:%d', client_address, host, port)
    client_thread = threading.Thread(target=handler.handle)
    client_thread.start()
>>>>>>> acdf8129
<|MERGE_RESOLUTION|>--- conflicted
+++ resolved
@@ -453,78 +453,4 @@
                 except NetWorkIOError:
                     pass
                 finally:
-                    self.__realconnection = None
-<<<<<<< HEAD
-=======
-
-
-def is_clienthello(data):
-    if len(data) < 20:
-        return False
-    if data.startswith('\x16\x03'):
-        # TLSv12/TLSv11/TLSv1/SSLv3
-        length, = struct.unpack('>h', data[3:5])
-        return len(data) == 5 + length
-    elif data[0] == '\x80' and data[2:4] == '\x01\x03':
-        # SSLv23
-        return len(data) == 2 + ord(data[1])
-    else:
-        return False
-
-
-def extract_sni_name(packet):
-    if not packet.startswith('\x16\x03'):
-        return
-
-    stream = io.BytesIO(packet)
-    stream.read(0x2b)
-    session_id_length = ord(stream.read(1))
-    stream.read(session_id_length)
-    cipher_suites_length, = struct.unpack('>h', stream.read(2))
-    stream.read(cipher_suites_length+2)
-    extensions_length, = struct.unpack('>h', stream.read(2))
-    # extensions = {}
-    while True:
-        data = stream.read(2)
-        if not data:
-            break
-        etype, = struct.unpack('>h', data)
-        elen, = struct.unpack('>h', stream.read(2))
-        edata = stream.read(elen)
-        if etype == 0:
-            server_name = edata[5:]
-            return server_name
-
-
-def redirect_handler(sock, host, port, client_address):
-    leadbyte = sock.recv(1, socket.MSG_PEEK)
-    if leadbyte in ('\x80', '\x16'):
-        server_name = ''
-        if leadbyte == '\x16':
-            for _ in xrange(2):
-                leaddata = sock.recv(1024, socket.MSG_PEEK)
-                if is_clienthello(leaddata):
-                    try:
-                        server_name = extract_sni_name(leaddata)
-                    finally:
-                        break
-        try:
-            certfile = CertUtil.get_cert(server_name or 'www.google.com')
-            ssl_sock = ssl.wrap_socket(sock, keyfile=CertUtil.cert_keyfile,
-                                       certfile=certfile, server_side=True)
-        except StandardError as e:
-            if e.args[0] not in (errno.ECONNABORTED, errno.ECONNRESET):
-                xlog.exception('redirect_handler wrap_socket from:%s to:%s:%d sni:%s failed:%r',
-                               client_address, host, port, server_name, e)
-            return
-    elif leadbyte in ["G", "P", "D", "O", "H", "T"]:
-        ssl_sock = sock
-    else:
-        xlog.warn("redirect_handler lead byte:%s", leadbyte)
-        return
-
-    handler = GAEProxyHandler(ssl_sock, client_address, None, logger=xlog)
-    xlog.debug('redirect_handler from:%s to:%s:%d', client_address, host, port)
-    client_thread = threading.Thread(target=handler.handle)
-    client_thread.start()
->>>>>>> acdf8129
+                    self.__realconnection = None