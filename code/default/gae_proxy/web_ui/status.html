<!--[if lte IE 9]>
<div class="alert alert-warning">
    {{ _( "Your browser is obsolete. Partial functionality will not be available." ) }}<br>
    {{ _( "The latest Chrome browser is recommended." ) }}
</div>
<![endif]-->

<div id="noob-info" class=""></div>

<div id="details" hidden>
    <h4>{{ _( "Status" ) }}</h4>
    <table id="status" class="table table-bordered table-striped">
        <thead>
            <tr>
                <th width="25%">{{ _( "Property" ) }}</th>
                <th>{{ _( "Value" ) }}</th>
            </tr>
        </thead>
        <tbody>
            <tr>
                <td>{{ _( "IPv4 Status" ) }}</td>
                <td id="ipv4-status"></td>
            </tr>
            <tr>
                <td>{{ _( "IPv6 Status" ) }}</td>
                <td id="ipv6-status"></td>
            </tr>
            <tr>
                <td>{{ _( "IPv4 Number" ) }}</td>
                <td id="ipv4-num"></td>
            </tr>
            <tr>
                <td>{{ _( "IPv6 Number" ) }}</td>
                <td id="ipv6-num"></td>
            </tr>
            <tr>
                <td>{{ _( "XX-Net Status" ) }}</td>
                <td id="is-idle"></td>
            </tr>
            <tr>
                <td>{{ _( "IP Quality" ) }}</td>
                <td id="ip-quality"></td>
            </tr>
            <tr>
                <td>{{ _( "Connection Pool" ) }}(<a href="https://github.com/XX-net/XX-Net/wiki/GoAgent-Connection-status" target="_blank">{{ _( "Help" ) }}</a>)</td>
                <td id="connection-status"></td>
            </tr>
            <tr>
                <td>{{ _( "Browser Proxy Setting" ) }}</td>
                <td id="browser-proxy-setting"></td>
            </tr>
            <tr id="tr_ca-status">
                <td>{{ _( "CA status" ) }}(<a href="/module/gae_proxy/control/download_cert">{{ _( "Download" ) }}</a>)</td>
                <td id="ca-status"></td>
            </tr>
            <tr>
                <td>{{ _( "Number of IP-Scanning Threads" ) }}(<a href="/?module=gae_proxy&menu=advanced#scan_ip">{{ _( "Settings" ) }}</a>)</td>
                <td id="scan-ip-thread-num"></td>
            </tr>
            <tr>
                <td>{{ _( "Block Status" ) }}(<a href="https://github.com/XX-net/XX-Net/wiki/GoAgent-Blocked" target="_blank">{{ _( "Help" ) }}</a>)</td>
                <td id="block-stat"></td>
            </tr>
        </tbody>
    </table>

    <h4>{{ _( "Configuration" ) }}</h4>
    <table id="setting" class="table table-bordered table-striped">
        <thead>
            <tr>
                <th width="25%">{{ _( "Property" ) }}</th>
                <th>{{ _( "Value" ) }}</th>
            </tr>
        </thead>
        <tbody>
            <tr hidden>
                <td>{{ _( "System Proxy Status" ) }}</td>
                <td id="proxy-status"></td>
            </tr>
            <tr>
                <td>{{ _( "Listening At" ) }}</td>
                <td id="proxy-listen"></td>
            </tr>
            <tr>
                <td>{{ _( "IP mode" ) }}</td>
                <td id="use-ipv6"></td>
            </tr>
            <tr>
                <td>{{ _( "LAN proxy" ) }}</td>
                <td id="lan-proxy"></td>
            </tr>
        </tbody>
    </table>

    <h4>AppID</h4>
    <table id="appids" class="table table-bordered table-striped">
        <thead>
            <tr>
                <th width="25%">{{ _( "Property" ) }}</th>
                <th width="75%">{{ _( "Value" ) }}</th>
            </tr>
        </thead>
        <tbody>
            <tr id="hidden-appids">
                <td>{{ _( "working AppIDs" ) }}</td>
                <td id="working-appid"></td>
            </tr>
            <tr id="tr-out-of-quota-appids" hidden="true">
                <td>{{ _( "out-of-quota AppIDs" ) }}</td>
                <td id="out-of-quota-appids"></td>
            </tr>
            <tr id="tr-not-exist-appids" hidden="true">
                <td>{{ _( "not-exist AppIDs" ) }}</td>
                <td id="not-exist-appids"></td>
            </tr>
        </tbody>
    </table>

    <h4>{{ _( "System Info" ) }}</h4>
    <table id="version" class="table table-bordered table-striped">
        <thead>
            <tr>
                <th width="25%">{{ _( "Property" ) }}</th>
                <th width="75%">{{ _( "Value" ) }}</th>
            </tr>
        </thead>
        <tbody>
            <tr>
                <td>XX-Net Version</td>
                <td id="xxnet-version"></td>
            </tr>
            <tr>
                <td>Python Version</td>
                <td id="python-version"></td>
            </tr>
            <tr>
                <td>OpenSSL Version</td>
                <td id="openssl-version"></td>
            </tr>
            <tr>
                <td>System Platform</td>
                <td id="sys-platform"></td>
            </tr>
            <tr>
                <td>OS System</td>
                <td id="os-system"></td>
            </tr>
            <tr>
                <td>OS Version</td>
                <td id="os-version"></td>
            </tr>
            <tr>
                <td>OS Release</td>
                <td id="os-release"></td>
            </tr>
            <tr>
                <td>OS Detail</td>
                <td id="os-detail"></td>
            </tr>
            <tr>
                <td>Language</td>
                <td id="language"></td>
            </tr>
            <tr>
                <td>Architecture</td>
                <td id="architecture"></td>
            </tr>
            <tr>
                <td>Browser</td>
                <td id="browser"></td>
            </tr>
        </tbody>
    </table>

    <button id="pop-up-report" class="btn btn-primary">{{ _( "Diagnostic Info" ) }}</button>
    <br><br>
    <div id="tip">
            {{ _("Check") }} <a href="https://github.com/XX-net/XX-Net/issues">{{ _("GitHub issues") }}</a> {{ _("or")}} <a href="https://groups.google.com/forum/#!forum/xx-net">{{ _("Google Group Discussions") }}</a><br>
    </div>
    <br><br>
</div> <!-- #details -->

<!-- Toggle #details-->
<div class="row-fluid">
    <div class="span3 bold">{{ _( "Show Details" ) }}</div> <!-- .span4 -->
    <div class="span9">
        <input id="show-detail" type="checkbox" />
    </div> <!-- .span8 -->
</div>

<div id="report-issue-modal" class="modal hide fade">
    <div class="modal-header">
        <button type="button" class="close" data-dismiss="modal" aria-hidden="true">&times;</button>
        <h3>{{ _( "Diagnostic Info" ) }}</h3>
    </div> <!-- .modal-header -->
    <div class="modal-body">
        <p> * {{ _( "Post to Github issue needs to sign in your Github account" ) }}</p>
        <textarea id="DiagInfo" onmouseover="this.focus();this.select()"></textarea>
    </div>
    <div class="modal-footer">
    </div> <!-- .modal-footer -->
</div> <!-- #report-issue-modal -->

<!-- JavaScript -->
<script type="text/javascript">
    title('{{ _( "GAE Proxy Status Info" ) }}');
</script>
<script type="text/javascript">
    function OneKeyReport(){
        $.ajax({
            type: 'GET',
            url: '/module/gae_proxy/control/status',
            dataType: 'JSON',
            success: function(result) {
                var information = [
                    'sys-platform: ' + result['sys_platform'],
                    'os-system: ' + result['os_system'],
                    'os-version: ' + result['os_version'],
                    'os-release: ' + result['os_release'],
                    'os-detail: ' + result['os_detail'],
                    'architecture: ' + String(result['architecture'].concat()),
                    'browser: ' + result['browser'],
                    'xxnet-version: ' + result['xxnet_version'],
                    'python-version: ' + result['python_version'],
                    'openssl-version: ' + result['openssl_version'],

                    'lan-proxy: ' + result['lan_proxy'],
                    'use-ipv6: ' + result['use_ipv6'],
                    'gws-ip-num: ' + 'total:' + result['ip_num'] + ' ipv4:' + result['good_ipv4_num'] + ' ipv6:' + result['good_ipv6_num'],
                    'ipv4-status: ' + result['ipv4_state'],
                    'ipv6-status: ' + result['ipv6_state'],
                    'connected-link: ' + 'new:' + result['connected_link_new'] + ' used:'+ result['connected_link_used'],
                    'worker: ' + 'h1:' + result['worker_h1'] + ' h2:' + result['worker_h2'],
                    'scan-ip-thread-num: ' + result['scan_ip_thread_num'],
                    'ip-quality: ' + result['ip_quality'],
                    'is-idle: ' + result['is_idle'],
                    'block-stat: ' + result['block_stat'],
                    'proxy_state: ' + test_http_proxy_setting(),
                    'ca_state: ' + test_https_proxy_setting(),

                    'Appid_Working: ' + (result['working_appid'].length != 0),
                    'Appids_Out_Of_Quota: ' + (result['out_of_quota_appids'].length != 0),
                    'Appids_Not_Exist: ' + (result['not_exist_appids'].length != 0),
                    'Using_Public_Appid: ' + is_public_appid(result['gae_appid'])
                ];

                updateProperty("textarea#DiagInfo","XX-Net Status:\n\n" + information.join("\n"));

                IssueURL = 'https://github.com/XX-net/XX-Net/issues/new?body={{ _( "-----------%0AProblem Description:%0APlease describe your problem, running logs may be needed.%0A%0A-----------%0ADiagnostic information:%0A" ) }}' + encodeURIComponent(information.join("\n")) + ";"; 
                $("a#one-key-issue").attr("href",IssueURL);
                GGroupURL = "https://groups.google.com/forum/#!forum/xx-net";
                // The one-key generaton function is to be designed as Github does有待设计类似Github Issue的一键生成功能
                $("a#go-to-google-group").attr("href", GGroupURL);
            }
          })
    }
</script>
<script type="text/javascript">

    window.fake_host = "";

    documentReadyToRun.push(function(){
        var timer = $.timer(function() {
            if ( $("#details").is(":visible")){
                updateDetailStatus();
            }
            updateNoobStatus();
        });

        timer.set({
            time: 1000,
            autostart: true
        });

        updateDetailStatus();
        updateNoobStatus();
        getConfig();
    });

    $("#pop-up-report").click(function(){
        OneKeyReport();
        $('#report-issue-modal').modal();
    });

</script>
<script type="text/javascript">
    function updateProperty(selector, content, attrclass) {
        var previousContent = $(selector).html();
        if (String(previousContent) != String(content)) {
            $(selector).html(content);
        }
        if (attrclass) {
            $(selector).attr("class",attrclass);
        }
    }
    function updateDetailStatus() {
        $.ajax({
            type: 'GET',
            url: '/module/gae_proxy/control/status',
            dataType: 'JSON',
            success: function(result) {
                if ( test_http_proxy_setting() == "OK"){
                    var ca_status_str = test_https_proxy_setting();
                }else{
                    var ca_status_str = "Fail";
                }

                var ip_mode = {
                    "auto": '{{ _( "AUTO" ) }}',
                    "force_ipv4": '{{ _( "Force IPv4" ) }}',
                    "force_ipv6": '{{ _( "Force IPv6" ) }}'
                };

                var updates = {
                    'td#sys-platform': result['sys_platform'],
                    'td#os-system': result['os_system'],
                    'td#os-version': result['os_version'],
                    'td#os-release': result['os_release'],
                    'td#os-detail': result['os_detail'],
                    'td#language': result['language'],
                    'td#architecture': String(result['architecture'].concat()),
                    'td#browser': result['browser'],
                    'td#xxnet-version': result['xxnet_version'],
                    'td#python-version': result['python_version'],
                    'td#openssl-version': result['openssl_version'],

                    'td#lan-proxy': (result['lan_proxy'] === 'Disable') ? '{{ _( "Disable" ) }}' : result['lan_proxy'],
                    'td#proxy-listen': result['proxy_listen'],
                    'td#use-ipv6': ip_mode[result['use_ipv6']],
                    'td#working-appid': appid_string(result['gae_appid']),
                    'td#out-of-quota-appids': result['out_of_quota_appids'],
                    'td#not-exist-appids': result['not_exist_appids'],

                    'td#ipv4-status': result['ipv4_state'],
                    'td#ipv6-status': result['ipv6_state'],
                    'td#ipv4-num': result['good_ipv4_num'],
                    'td#ipv6-num': result['good_ipv6_num'],
                    'td#is-idle': result['is_idle'] ? '{{ _( "idle" ) }}' : '{{ _( "working" ) }}',
                    'td#connection-status': connection_status_string(result['connected_link_new'], result['worker_h1'], result['worker_h2']),
                    'td#browser-proxy-setting': test_http_proxy_setting(),
                    'td#ca-status': ca_status_str,
                    'td#scan-ip-thread-num': result['scan_ip_thread_num'],
                    'td#ip-quality': result['ip_quality'],
                    'td#block-stat': result['block_stat']
<<<<<<< HEAD
                };
=======
                }

                if (window.fake_host == "") {
                    window.fake_host = result["fake_host"];
                    test_http_proxy_setting()
                    test_https_proxy_setting()
                }

>>>>>>> 070dcb58
                for (var item in updates) {
                    updateProperty(item, updates[item]);
                }

                if (result['out_of_quota_appids'] === ""){
                    $('#tr-out-of-quota-appids').hide();
                }else{
                    $('#tr-out-of-quota-appids').show();
                }

                if (result['not_exist_appids'] === ""){
                    $('#tr-not-exist-appids').hide();
                }else{
                    $('#tr-not-exist-appids').show();
                }

                if ( !tipHasClose() ) {
                    tipClose();
                }
            },
            error: function(result) {
                var formValue = $('#sys-platform').html();

                if ( tipHasClose() ) {
                    $('html, body').animate({
                        scrollTop: 0
                    }, 'slow');
                }

                if ( formValue == '' ) {
                    tip('{{ _("The status page is empty. Highly likely that ")}}{{ _("GAEProxy")}}{{ _(" failed getting started. Please follow ")}}<a href="https://github.com/XX-net/XX-Net/wiki/How-to-get-start-error-log" target="_blank">{{ _("guide")}}</a>{{ _(" to troubleshoot.")}}<br>', 'warning', false);
                }
            }
        });
    }


    function updateNoobStatus() {
        $.ajax({
            type: 'GET',
            url: '/module/gae_proxy/control/status',
            dataType: 'JSON',
            success: function(result) {
                if ( result['ipv4_state'] == "Fail" && result['ipv6_state'] == "Fail"){
                    return updateProperty('#noob-info', '{{ _( "Your local network failed. Please check your network and firewall." ) }}', 'none');
                }

                if ( result['good_ipv4_num'] + result['good_ipv6_num'] < 1){
                    if ( result['scan_ip_thread_num'] < 1 ){
                        return updateProperty('#noob-info', '{{ _( "You may want to $1turn on IP scaner$2." ) }}'.replace('$1', '<a href=\"./?module=gae_proxy&menu=advanced#scan_ip\">').replace('$2', '</a>'), 'none');
                    }else{
                        if (result['ipv6_state'] == "Fail"){
                            return updateProperty('#noob-info', '{{ _( "You can try <a href=\"https://github.com/XX-net/XX-Net/wiki/How-to-turn-on-IPv6\">turn on IPv6</a> or <a href=\"https://github.com/XX-net/XX-Net/wiki/How-to-use-XTunnel\">use X-Tunnel</a>." ) }}', 'none');
                        }else{
                            return updateProperty('#noob-info', '{{ _( "XX-Net is scanning IP. Please wait about half an hour." ) }}', 'none');
                        }
                    }
                }

                if (result['working_appid'] == ""){
                    if ( result['out_of_quota_appids'] != "" ){
                        if ( is_public_appid(result['gae_appid']) ){
                            return updateProperty('#noob-info', '{{ _( "Public AppID out of quota, Please <a href=\"https://github.com/XX-net/XX-Net/wiki/how-to-create-my-appids\" target=\"_blank\">deploy your own AppID</a>." ) }}', 'none');
                        }else{
                            return updateProperty('#noob-info', '{{ _( "Your AppID out of quota, Please <a href=\"https://github.com/XX-net/XX-Net/wiki/how-to-create-my-appids\" target=\"_blank\">deploy more AppID</a>." ) }}', 'none');
                        }
                    }else{
                        return updateProperty('#noob-info', '{{ _( "No working AppID. Please check." ) }}', 'none');
                    }
                }

                if ( (result['connected_link_new'] + result['worker_h1'] + result['worker_h2']) < 1 ){
                    if ( result['is_idle'] ){
                        return updateProperty('#noob-info', '{{ _( "System is Idle." ) }}', 'fluent');
                    }else{
                        return updateProperty('#noob-info', '{{ _( "Connection not established yet." ) }}', 'none');
                    }
                }

                if ( test_http_proxy_setting() == "Fail" ){
                    return updateProperty('#noob-info', '<a href="https://github.com/XX-net/XX-Net/wiki/%E8%AE%BE%E7%BD%AE%E4%BB%A3%E7%90%86" target="_blank">' + '{{ _( "Please check your browser proxy setting." ) }}' + '</a>', 'none');
                } else  if ( test_http_proxy_setting() == "Detecting" ){
                    return updateProperty('#noob-info', '{{ _( "Detecting ..." ) }}', 'none');
                }

                if ( test_https_proxy_setting() == "Fail"){
                    return updateProperty('#noob-info', '<a href="https://github.com/XX-net/XX-Net/wiki/GoAgent-Import-CA" target="_blank">' + '{{ _( "Please import certificates to your browser." ) }}' + '</a>', 'none');
                } else  if ( test_https_proxy_setting() == "Detecting" ){
                    return updateProperty('#noob-info', '{{ _( "Detecting ..." ) }}', 'none');
                }

                if ( is_public_appid(result['gae_appid']) ){
                    if ( result['out_of_quota_appids'].length > 200 ){
                        return updateProperty('#noob-info', '{{ _( "You are using public AppIDs. You are recommended to <a href=\"https://github.com/XX-net/XX-Net/wiki/how-to-create-my-appids\" target=\"_blank\">deploy your own AppID</a>." ) }}', 'hard');
                    }
                }

                return updateProperty('#noob-info', "XX-Net " + result['xxnet_version'].trim() + '{{ _( ", Everything is OK. Welcome to the FREE Internet." ) }}', 'fluent');

            },
            error: function(result) {
                var infoValue = $('#noob-info').html();
                if ( infoValue == '' ) {
                    tip('{{ _("The status page is empty. Highly likely that ")}}{{ _("XX-Net")}}{{ _(" failed getting started. Please follow ")}}<a href="https://github.com/XX-net/XX-Net/wiki/How-to-get-start-error-log" target="_blank">{{ _("guide")}}</a>{{ _(" to troubleshoot.")}}<br>', 'warning', false);
                } else {
                    updateProperty('#noob-info', '{{ _("No response from process: ")}}{{ _("GAEProxy")}}{{ _(". It might have already exited.")}}', 'none');
                }
            }
        });
    }
    function appid_string(appid){
        if (is_public_appid(appid)){
            return '{{ _( "You are using public AppIDs." ) }}';
        }else{
            return appid;
        }
    }
    function is_public_appid(appids){
        if ( appids.length > 1 ){
            return false;
        } else {
            return true;
        }
    }
    function connection_status_string(connected_link_new, worker_h1, worker_h2){
        return conn_str = '{{ _( "new:" ) }}' + connected_link_new + ' ' + '{{ _( "h1:" ) }}'+ worker_h1 + ' ' + '{{ _( "h2:" ) }}'+ worker_h2;
    }

    function test_http_proxy_setting() {
        if (window.http_proxy_setting === "OK" || window.https_proxy_setting === "OK") {
            return "OK";
        }

        if (window.fake_host == ""){
            return "Fail";
        }

        $.ajax({
            type: 'POST',
            dataType: 'text',
            crossDomain: true,
            timeout: 1000,
            url: 'http://' + window.fake_host + '/xxnet',
            success: function(result) {
                if ( result == "OK" ){
                    window.http_proxy_setting = "OK";
                }else{
                    window.http_proxy_setting = "Fail";
                }
            },
            error: function(result, textStatus, errorThrown) {
                window.http_proxy_setting = "Fail";
            },
        });

        if (window.http_proxy_setting === "Fail") {
            return "Fail";
        }
        return "Detecting";
    }

    function test_https_proxy_setting() {
        if (window.https_proxy_setting === "OK") {
            return "OK";
        }

        if (window.fake_host == ""){
            return "Fail";
        }

        $.ajax({
            type: 'POST',
            dataType: 'text',
            crossDomain: true,
            timeout: 1000,
            url: 'https://' + window.fake_host + '/xxnet',
            success: function(result) {
                if ( result == "OK" ){
                    window.https_proxy_setting = "OK";
                }else{
                    window.https_proxy_setting = "Fail";
                }
            },
            error: function(result, textStatus, errorThrown) {
                window.https_proxy_setting = "Fail";
            },
        });

        if (window.https_proxy_setting === "Fail") {
            return "Fail";
        }
        return "Detecting";
    }
    test_http_proxy_setting();
    test_https_proxy_setting();

    $(function() {
        $('#show-detail').wrap('<div class="switch" />').parent().bootstrapSwitch();
    });

    $('#show-detail').change(function() {
        var isChecked = $(this).is(':checked'),
            key       = 'show_detail',
            value     = isChecked ? 1 : 0;
        if (isChecked) {
            $( "#details" ).slideDown();
        } else {
            $( "#details" ).slideUp();
        }

        return setConfig(key, value);
    });

    function setConfig(key, value) {
        var pageRequests = {};
        pageRequests['cmd'] = 'set_config';
        pageRequests[key]   = value;

        $.ajax({
            type: 'GET',
            url: '/config',
            data: pageRequests,
            dataType: 'JSON'
        });
    }

    function getConfig() {
        var pageRequests = {
            'cmd': 'get_config'
        };
        $.ajax({
            type: 'GET',
            url: '/config',
            data: pageRequests,
            dataType: 'JSON',
            success: function(result) {
                if ( result['show_detail'] != 0 ) {
                    $( "#show-detail").parent().removeClass('switch-off');
                    $( "#show-detail").parent().addClass('switch-on');
                    $( "#show-detail").prop('checked', true);
                    $( "#details" ).slideDown();
                } else {
                    $( "#show-detail").parent().addClass('switch-off');
                    $( "#show-detail").parent().removeClass('switch-on');
                    $( "#show-detail").prop('checked', false);
                    $( "#details" ).slideUp();
                }
            }
        });
    }
</script><|MERGE_RESOLUTION|>--- conflicted
+++ resolved
@@ -342,9 +342,6 @@
                     'td#scan-ip-thread-num': result['scan_ip_thread_num'],
                     'td#ip-quality': result['ip_quality'],
                     'td#block-stat': result['block_stat']
-<<<<<<< HEAD
-                };
-=======
                 }
 
                 if (window.fake_host == "") {
@@ -352,8 +349,6 @@
                     test_http_proxy_setting()
                     test_https_proxy_setting()
                 }
-
->>>>>>> 070dcb58
                 for (var item in updates) {
                     updateProperty(item, updates[item]);
                 }
