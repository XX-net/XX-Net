--- conflicted
+++ resolved
@@ -614,22 +614,10 @@
                 return idx
         else:
             raise ValueError('{0} is not in dict'.format(repr(value)))
-<<<<<<< HEAD
     def count(self, value):
         """Return the number of occurrences of *value* in self."""
         return len([val for val in self._dict.values() if val == value])
-=======
-
-    if hexversion < 0x03000000:
-        def count(self, value):
-            """Return the number of occurrences of *value* in self."""
-            return sum(1 for val in self._dict.values() if val == value)
-    else:
-        def count(self, value):
-            """Return the number of occurrences of *value* in self."""
-            return sum(1 for val in list(self._dict.values()) if val == value)
-
->>>>>>> 6a49cf47
+      
     def __lt__(self, that):
         raise TypeError
 
