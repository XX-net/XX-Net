import os
import sys

current_path = os.path.dirname(os.path.abspath(__file__))
python_path = os.path.abspath(os.path.join(current_path, os.pardir, os.pardir, 'python27', '1.0'))

noarch_lib = os.path.abspath(os.path.join(python_path, 'lib', 'noarch'))
sys.path.append(noarch_lib)

root_path = os.path.abspath(os.path.join(current_path, os.pardir, os.pardir))
sys.path.append(root_path)

data_path = os.path.abspath(os.path.join(root_path, os.pardir, os.pardir, 'data'))
data_xtunnel_path = os.path.join(data_path, 'x_tunnel')

lib_path = os.path.abspath(os.path.join(current_path, os.pardir, 'common'))
sys.path.append(lib_path)

ready = False
# don't remove, launcher web_control need it.


def create_data_path():
    if not os.path.isdir(data_path):
        os.mkdir(data_path)

    if not os.path.isdir(data_xtunnel_path):
        os.mkdir(data_xtunnel_path)


create_data_path()

from xlog import getLogger

xlog = getLogger("x_tunnel")

import xconfig
from proxy_handler import Socks5Server
import global_var as g
import proxy_session
import simple_http_server
import front_dispatcher

import web_control
# don't remove, launcher web_control need it.


def xxnet_version():
    version_file = os.path.join(root_path, "version.txt")
    try:
        with open(version_file, "r") as fd:
            version = fd.read()
        return version
    except Exception as e:
        xlog.exception("xxnet_version fail")
    return "get_version_fail"


def load_config():
    if len(sys.argv) > 2 and sys.argv[1] == "-f":
        config_path = sys.argv[2]
    else:
        config_path = os.path.join(data_xtunnel_path, 'client.json')

    xlog.info("use config_path:%s", config_path)

    config = xconfig.Config(config_path)

    config.set_var("log_level", "DEBUG")
    config.set_var("write_log_file", 0)

    config.set_var("encrypt_data", 0)
    config.set_var("encrypt_password", "encrypt_pass")
    config.set_var("encrypt_method", "aes-256-cfb")

    config.set_var("api_server", "center.xx-net.net")
    config.set_var("server_host", "")
    config.set_var("server_port", 443)
    config.set_var("use_https", 1)
    config.set_var("port_range", 1)

    config.set_var("login_account", "")
    config.set_var("login_password", "")

    config.set_var("conn_life", 30)

    config.set_var("socks_host", "127.0.0.1")
    config.set_var("socks_port", 1080)

    # performance parameters
    # range 2 - 100
    config.set_var("concurent_thread_num", 50)

    # min roundtrip on road if connectoin exist
    config.set_var("min_on_road", 2)

    # range 1 - 1000, ms
    config.set_var("send_delay", 100)

    # range 1 - 20000, ms
    config.set_var("resend_timeout", 5000)

    # range 1 - resend_timeout, ms
    config.set_var("ack_delay", 300)

    # max 10M
    config.set_var("max_payload", 128 * 1024)

    # range 1 - 30
    config.set_var("roundtrip_timeout", 15)

    config.set_var("network_timeout", 10)

    config.set_var("windows_size", 16 * 1024 * 1024)

    # reporter
    config.set_var("timeout_threshold", 5)

    config.set_var("enable_gae_proxy", 1)
    config.set_var("enable_cloudflare", 1)
    config.set_var("enable_heroku", 1)
    config.set_var("enable_tls_relay", 1)
    config.set_var("enable_direct", 0)

    config.load()

    config.windows_ack = 0.05 * config.windows_size
    xlog.info("X-Tunnel window:%d", config.windows_size)

    if config.write_log_file:
        xlog.log_to_file(os.path.join(data_path, "client.log"))

    xlog.setLevel(config.log_level)
    xlog.set_buffer(500)
    g.config = config


<<<<<<< HEAD
=======
def start():
    g.running = True
    if not g.server_host or not g.server_port:
        if g.config.server_host and g.config.server_port == 443:
            xlog.info("Session Server:%s:%d", g.config.server_host, g.config.server_port)
            g.server_host = g.config.server_host
            g.server_port = g.config.server_port
            g.balance = 99999999
        elif g.config.api_server:
            pass
        else:
            xlog.debug("please check x-tunnel server in config")

    g.http_client = front_dispatcher

    g.session = proxy_session.ProxySession()


>>>>>>> a3b431bf
def terminate():
    global ready
    g.running = False
    g.http_client.stop()

    if g.socks5_server:
        xlog.info("Close Socks5 server ")
        g.socks5_server.server_close()
        g.socks5_server.shutdown()
        g.socks5_server = None

    if g.session:
        xlog.info("Stopping session")
        g.session.stop()
        g.session = None
    ready = False


def main(args):
    global ready
    load_config()
    front_dispatcher.init()
    g.data_path = data_path

    xlog.info("xxnet_version:%s", xxnet_version())

    g.running = True
    if not g.server_host or not g.server_port:
        if g.config.server_host and g.config.server_port:
            xlog.info("Session Server:%s:%d", g.config.server_host, g.config.server_port)
            g.server_host = g.config.server_host
            g.server_port = g.config.server_port
            g.balance = 99999999
        elif g.config.api_server:
            pass
        else:
            xlog.debug("please check x-tunnel server in config")

    g.http_client = front_dispatcher

    g.session = proxy_session.ProxySession()

    allow_remote = args.get("allow_remote", 0)
    if allow_remote:
        listen_ip = "0.0.0.0"
    else:
        listen_ip = g.config.socks_host

    g.socks5_server = simple_http_server.HTTPServer((listen_ip, g.config.socks_port), Socks5Server, logger=xlog)
    xlog.info("Socks5 server listen:%s:%d.", g.config.socks_host, g.config.socks_port)

    ready = True
    g.socks5_server.serve_forever()


if __name__ == '__main__':
    try:
        main({})
    except KeyboardInterrupt:
        terminate()
        import sys

        sys.exit()<|MERGE_RESOLUTION|>--- conflicted
+++ resolved
@@ -135,9 +135,14 @@
     g.config = config
 
 
-<<<<<<< HEAD
-=======
-def start():
+def main(args):
+    global ready
+    load_config()
+    front_dispatcher.init()
+    g.data_path = data_path
+
+    xlog.info("xxnet_version:%s", xxnet_version())
+
     g.running = True
     if not g.server_host or not g.server_port:
         if g.config.server_host and g.config.server_port == 443:
@@ -154,8 +159,19 @@
 
     g.session = proxy_session.ProxySession()
 
-
->>>>>>> a3b431bf
+    allow_remote = args.get("allow_remote", 0)
+    if allow_remote:
+        listen_ip = "0.0.0.0"
+    else:
+        listen_ip = g.config.socks_host
+
+    g.socks5_server = simple_http_server.HTTPServer((listen_ip, g.config.socks_port), Socks5Server, logger=xlog)
+    xlog.info("Socks5 server listen:%s:%d.", g.config.socks_host, g.config.socks_port)
+
+    ready = True
+    g.socks5_server.serve_forever()
+
+
 def terminate():
     global ready
     g.running = False
@@ -172,43 +188,6 @@
         g.session.stop()
         g.session = None
     ready = False
-
-
-def main(args):
-    global ready
-    load_config()
-    front_dispatcher.init()
-    g.data_path = data_path
-
-    xlog.info("xxnet_version:%s", xxnet_version())
-
-    g.running = True
-    if not g.server_host or not g.server_port:
-        if g.config.server_host and g.config.server_port:
-            xlog.info("Session Server:%s:%d", g.config.server_host, g.config.server_port)
-            g.server_host = g.config.server_host
-            g.server_port = g.config.server_port
-            g.balance = 99999999
-        elif g.config.api_server:
-            pass
-        else:
-            xlog.debug("please check x-tunnel server in config")
-
-    g.http_client = front_dispatcher
-
-    g.session = proxy_session.ProxySession()
-
-    allow_remote = args.get("allow_remote", 0)
-    if allow_remote:
-        listen_ip = "0.0.0.0"
-    else:
-        listen_ip = g.config.socks_host
-
-    g.socks5_server = simple_http_server.HTTPServer((listen_ip, g.config.socks_port), Socks5Server, logger=xlog)
-    xlog.info("Socks5 server listen:%s:%d.", g.config.socks_host, g.config.socks_port)
-
-    ready = True
-    g.socks5_server.serve_forever()
 
 
 if __name__ == '__main__':
