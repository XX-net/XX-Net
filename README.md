# XX-Net (翻墙VPN)

* 靠谱的翻墙工具  
<br>

### 主页: [https://fq-vpn.com](https://fq-vpn.com)
### 客户端 [__\[下载\]__](https://github.com/XX-net/XX-Net/blob/master/code/default/download.md)
###
###### [使用文档](https://github.com/XX-net/XX-Net/wiki/%E4%B8%AD%E6%96%87%E6%96%87%E6%A1%A3) &nbsp; &nbsp; &nbsp;[English](https://github.com/XX-net/XX-Net/wiki/English-Home-Page) &nbsp; &nbsp; &nbsp;[فارسی صفحه اصلی](https://github.com/XX-net/XX-Net/wiki/Persian-home-page) 

<br>


### 最新公告：
<<<<<<< HEAD
 2022-04-15
* 推出新名字“翻墙VPN”， 域名： https://fq-vpn.com
* 新版 4.7.10 
=======
 2022-04-20
* 新版 4.7.11 
* 推出新名字“翻墙VPN”， 域名： https://fq-vpn.com
>>>>>>> 1bddfc89
* GAE 模块默认关闭.   
  没有绑卡无法工作, 想使用GAE模块请手动启用, 暂时没有流量控制功能，请注意流量费用。

  
<br>

#### 提示：  
* 有问题请先看[Wiki文档](https://github.com/XX-net/XX-Net/wiki/%E4%B8%AD%E6%96%87%E6%96%87%E6%A1%A3)
* [提问](https://github.com/XX-net/XX-Net/issues) 前，请先看[最近讨论主题](https://github.com/XX-net/XX-Net/issues?q=is%3Aissue+is%3Aopen+sort%3Aupdated-desc) ，避免重复发问。  <|MERGE_RESOLUTION|>--- conflicted
+++ resolved
@@ -12,15 +12,9 @@
 
 
 ### 最新公告：
-<<<<<<< HEAD
- 2022-04-15
-* 推出新名字“翻墙VPN”， 域名： https://fq-vpn.com
-* 新版 4.7.10 
-=======
  2022-04-20
 * 新版 4.7.11 
 * 推出新名字“翻墙VPN”， 域名： https://fq-vpn.com
->>>>>>> 1bddfc89
 * GAE 模块默认关闭.   
   没有绑卡无法工作, 想使用GAE模块请手动启用, 暂时没有流量控制功能，请注意流量费用。
 
